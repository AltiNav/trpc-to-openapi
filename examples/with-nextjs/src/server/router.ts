--- conflicted
+++ resolved
@@ -68,28 +68,16 @@
         tags: ['auth'],
         summary: 'Register as a new user',
       },
-<<<<<<< HEAD
-    })
-    .input(
-      z.object({
-=======
-    },
-    input: z.object({
-      email: z.string().email(),
-      passcode: z.preprocess(
-        (arg) => (typeof arg === 'string' ? parseInt(arg) : arg),
-        z.number().min(1000).max(9999),
-      ),
-      name: z.string().min(3),
-    }),
-    output: z.object({
-      user: z.object({
-        id: z.string().uuid(),
->>>>>>> 506f1b9e
+    })
+    .input(
+      z.object({
         email: z.string().email(),
-        passcode: z.string().regex(/^[0-9]{4}$/),
+        passcode: z.preprocess(
+          (arg) => (typeof arg === 'string' ? parseInt(arg) : arg),
+          z.number().min(1000).max(9999),
+        ),
         name: z.string().min(3),
-      }),
+      })
     )
     .output(
       z.object({
@@ -129,12 +117,14 @@
         tags: ['auth'],
         summary: 'Login as an existing user',
       },
-<<<<<<< HEAD
     })
     .input(
       z.object({
         email: z.string().email(),
-        passcode: z.string().regex(/^[0-9]{4}$/),
+        passcode: z.preprocess(
+          (arg) => (typeof arg === 'string' ? parseInt(arg) : arg),
+          z.number().min(1000).max(9999),
+        )
       }),
     )
     .output(
@@ -143,20 +133,6 @@
       }),
     )
     .mutation(({ input }) => {
-=======
-    },
-    input: z.object({
-      email: z.string().email(),
-      passcode: z.preprocess(
-        (arg) => (typeof arg === 'string' ? parseInt(arg) : arg),
-        z.number().min(1000).max(9999),
-      ),
-    }),
-    output: z.object({
-      token: z.string(),
-    }),
-    resolve: ({ input }) => {
->>>>>>> 506f1b9e
       const user = database.users.find((_user) => _user.email === input.email);
 
       if (!user) {
